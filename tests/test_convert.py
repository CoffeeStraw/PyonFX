import os
import sys
import pytest
import pytest_check as check
from pyonfx import *

# Get ass path
dir_path = os.path.dirname(os.path.realpath(__file__))
path_ass = os.path.join(dir_path, "Ass", "in.ass")

# Extract infos from ass file
io = Ass(path_ass)
meta, styles, lines = io.get_data()

# Config
io_ms_to_frames = Ass(os.path.join(dir_path, "Ass", "ms_to_frames.ass"))
io_frames_to_ms = Ass(os.path.join(dir_path, "Ass", "frames_to_ms.ass"))
time_stamps = timestamps.from_timestamps_file(
    os.path.join(dir_path, "Ass", "timestamps.txt")
)
max_deviation = 3


<<<<<<< HEAD
def test_validate_timestamps():
    with check.raises(ValueError):
        timestamps.from_timestamps_file(
            os.path.join(dir_path, "Ass", "timestamps_short.txt")
=======
def test_validate_timecodes():
    with pytest.raises(ValueError) as exc_info:
        Timecode.from_timestamps_file(
            os.path.join(dir_path, "Ass", "timecodes_short.txt")
>>>>>>> 8864055e
        )
    assert str(exc_info.value) == "Must have at least two timecodes to do anything useful."

<<<<<<< HEAD
    with check.raises(ValueError):
        timestamps.from_timestamps_file(
            os.path.join(dir_path, "Ass", "timestamps_not_sorted.txt")
=======
    with pytest.raises(ValueError) as exc_info:
        Timecode.from_timestamps_file(
            os.path.join(dir_path, "Ass", "timecodes_not_sorted.txt")
>>>>>>> 8864055e
        )
    assert str(exc_info.value) == "Timecodes are not sorted."

<<<<<<< HEAD
    with check.raises(ValueError):
        timestamps.from_timestamps_file(
            os.path.join(dir_path, "Ass", "timestamps_identical.txt")
=======
    with pytest.raises(ValueError) as exc_info:
        Timecode.from_timestamps_file(
            os.path.join(dir_path, "Ass", "timecodes_identical.txt")
>>>>>>> 8864055e
        )
    assert str(exc_info.value) == "Timecodes are all identical."


def test_ms_to_frames():
    meta, styles, lines = io_ms_to_frames.get_data()

    for line in lines:
        if line.style.isnumeric():
            ms = int(line.style)
            assert int(line.actor) == Convert.ms_to_frames(time_stamps, ms, TimeType.START)


def test_frames_to_ms():
    meta, styles, lines = io_frames_to_ms.get_data()

    for line in lines:
        if line.style.isnumeric():
            frame = int(line.style)
            assert int(line.actor) == Convert.frames_to_ms(time_stamps, frame, TimeType.START)


def test_move_ms_to_frame():
    # All the outputs were checked with Aegisub DC 9214
    # Test with dummy video
    assert False

    assert Convert.move_ms_to_frame(timestamps, 0, 1, True) == 0
    assert Convert.move_ms_to_frame(timestamps, 96, 1, True) == 500
    assert Convert.move_ms_to_frame(timestamps, 590, 1, True) == 500
    assert Convert.move_ms_to_frame(timestamps, 1001, 1, True) == 1500

    assert Convert.move_ms_to_frame(timestamps, 0, 1, False) == 0
    assert Convert.move_ms_to_frame(timestamps, 96, 1, False) == 500
    assert Convert.move_ms_to_frame(timestamps, 590, 1, False) == 500
    assert Convert.move_ms_to_frame(timestamps, 1001, 1, False) == 1500


def test_coloralpha():
    # -- Test alpha conversion functions --
    assert Convert.alpha_ass_to_dec("&HFF&") == 255
    assert Convert.alpha_dec_to_ass(255) == "&HFF&"

    # -- Test conversion from and to rgba --
    assert Convert.color((0, 255, 0, 255), ColorModel.RGBA, ColorModel.RGBA) == (
        0,
        255,
        0,
        255,
    )
    assert (
        Convert.color("#00FF00FF", ColorModel.RGBA_STR, ColorModel.RGBA_STR)
        == "#00FF00FF"
    )

    # -- Test conversion to rgba --
    # Test ass (bgr) -> rgba conversion
    assert Convert.color("&H00FF00&", ColorModel.ASS, ColorModel.RGBA) == (
        0,
        255,
        0,
        255,
    )
    assert (
        Convert.color("&H00FF00&", ColorModel.ASS, ColorModel.RGBA_STR) == "#00FF00FF"
    )

    # Test ass (abgr) -> rgba conversion
    assert Convert.color("&HFF00FF00", ColorModel.ASS_STYLE, ColorModel.RGBA) == (
        0,
        255,
        0,
        255,
    )
    assert (
        Convert.color("&HFF00FF00", ColorModel.ASS_STYLE, ColorModel.RGBA_STR)
        == "#00FF00FF"
    )

    # Test rgb -> rgba conversion
    assert Convert.color((0, 255, 0), ColorModel.RGB, ColorModel.RGBA) == (
        0,
        255,
        0,
        255,
    )
    assert (
        Convert.color("#00FF00", ColorModel.RGB_STR, ColorModel.RGBA_STR) == "#00FF00FF"
    )

    # Test hsv -> rgba conversion
    assert Convert.color((0, 100, 100), ColorModel.HSV, ColorModel.RGBA) == (
        255,
        0,
        0,
        255,
    )
    assert (
        Convert.color((0, 100, 100), ColorModel.HSV, ColorModel.RGBA_STR) == "#FF0000FF"
    )
    assert Convert.color((0, 50, 100), ColorModel.HSV, ColorModel.RGBA) == (
        255,
        128,
        128,
        255,
    )
    assert (
        Convert.color((0, 50, 100), ColorModel.HSV, ColorModel.RGBA_STR) == "#FF8080FF"
    )
    assert Convert.color(
        (0, 50, 100), ColorModel.HSV, ColorModel.RGBA, round_output=False
    ) == (255.0, 127.5, 127.5, 255.0)

    # -- Test conversion from rgba --
    # Test rgba -> ass (bgr) conversion
    assert (
        Convert.color((0, 255, 0, 255), ColorModel.RGBA, ColorModel.ASS) == "&H00FF00&"
    )
    assert (
        Convert.color("#00FF00FF", ColorModel.RGBA_STR, ColorModel.ASS) == "&H00FF00&"
    )

    # Test rgba -> ass (abgr) conversion
    assert (
        Convert.color((0, 255, 0, 255), ColorModel.RGBA, ColorModel.ASS_STYLE)
        == "&HFF00FF00"
    )
    assert (
        Convert.color("#00FF00FF", ColorModel.RGBA_STR, ColorModel.ASS_STYLE)
        == "&HFF00FF00"
    )

    # Test rgba -> rgba conversion
    assert Convert.color((0, 255, 0, 255), ColorModel.RGBA, ColorModel.RGB) == (
        0,
        255,
        0,
    )
    assert (
        Convert.color("#00FF00FF", ColorModel.RGBA_STR, ColorModel.RGB_STR) == "#00FF00"
    )

    # Test rgba -> hsv conversion
    assert Convert.color((255, 0, 0, 255), ColorModel.RGBA, ColorModel.HSV) == (
        0,
        100,
        100,
    )
    assert Convert.color("#FF0000FF", ColorModel.RGBA_STR, ColorModel.HSV) == (
        0,
        100,
        100,
    )
    assert Convert.color(
        (0, 255 / 64, 255 / 64, 255), ColorModel.RGBA, ColorModel.HSV
    ) == (180, 100, 2)
    assert Convert.color(
        (0, 255 / 64, 255 / 64, 255),
        ColorModel.RGBA,
        ColorModel.HSV,
        round_output=False,
    ) == (180.0, 100.0, 1.5625)

    # -- Test color helper functions --
    # Test ass (bgr) -> rgb conversion
    assert Convert.color_ass_to_rgb("&H0000FF&") == (255, 0, 0)
    assert Convert.color_ass_to_rgb("&H0000FF&", as_str=True) == "#FF0000"

    # Test ass (bgr) -> hsv conversion
    assert Convert.color_ass_to_hsv("&H0000FF&") == (0, 100, 100)

    # Test rgb -> ass (bgr) conversion
    assert Convert.color_rgb_to_ass((255, 0, 0)) == "&H0000FF&"
    assert Convert.color_rgb_to_ass("#FF0000") == "&H0000FF&"

    # Test rgb -> hsv conversion
    assert Convert.color_rgb_to_hsv((255, 0, 0)) == (0, 100, 100)
    assert Convert.color_rgb_to_hsv("#FF0000") == (0, 100, 100)
    assert Convert.color_rgb_to_hsv((0, 255 / 64, 255 / 64)) == (180, 100, 2)
    assert Convert.color_rgb_to_hsv((0, 255 / 64, 255 / 64), round_output=False) == (
        180.0,
        100.0,
        1.5625,
    )

    # Test hsv -> ass (bgr) conversion
    assert Convert.color_hsv_to_ass((0, 100, 100)) == "&H0000FF&"

    # Test hsv -> rgb conversion
    assert Convert.color_hsv_to_rgb((0, 100, 100)) == (255, 0, 0)
    assert Convert.color_hsv_to_rgb((0, 100, 100), as_str=True) == "#FF0000"
    assert Convert.color_hsv_to_rgb((0, 50, 100)) == (255, 128, 128)
    assert Convert.color_hsv_to_rgb((0, 50, 100), as_str=True) == "#FF8080"
    assert Convert.color_hsv_to_rgb((0, 50, 100), round_output=False) == (
        255.0,
        127.5,
        127.5,
    )


def test_text_to_shape():
    shape = Convert.text_to_shape(lines[1].syls[0])

    if sys.platform == "win32":
        assert shape == Shape(
            "m 14.938 23.422 b 13.031 22.562 11.156 22.125 9.328 22.125 7.219 22.125 6.156 22.734 6.156 23.984 6.156 24.578 6.391 25.031 6.844 25.359 7.312 25.672 8.109 25.922 9.25 26.078 11.797 26.422 13.625 27.078 14.719 28.047 15.828 29 16.375 30.328 16.375 32 16.375 33.625 15.734 34.922 14.453 35.891 13.172 36.844 11.375 37.328 9.078 37.328 6.312 37.328 3.844 36.75 1.688 35.609 l 2.547 32.234 b 4.5 33.359 6.594 33.922 8.844 33.922 10.844 33.922 11.828 33.266 11.828 31.922 11.828 31.312 11.625 30.844 11.219 30.516 10.797 30.203 10 29.938 8.812 29.766 6.234 29.328 4.422 28.641 3.375 27.734 2.297 26.797 1.75 25.516 1.75 23.906 1.781 22.312 2.406 21.047 3.641 20.125 4.891 19.203 6.703 18.75 9.078 18.75 11.469 18.75 13.703 19.188 15.797 20.062 l 14.938 23.422 m 24.672 19.094 l 24.672 29.766 b 24.672 31.297 24.875 32.344 25.312 32.906 25.734 33.469 26.453 33.75 27.484 33.75 28.5 33.75 29.422 33.25 30.25 32.219 31.062 31.203 31.484 30 31.484 28.625 l 31.484 19.094 35.953 19.094 35.953 36.984 31.797 36.984 31.688 34.469 31.625 34.469 b 30.938 35.375 30.078 36.062 29.078 36.578 28.062 37.078 27.016 37.328 25.938 37.328 24 37.328 22.562 36.781 21.641 35.656 20.719 34.547 20.266 32.734 20.266 30.203 l 20.266 19.094 24.672 19.094"
        )
    elif sys.platform == "linux" or sys.platform == "darwin":
        i = 0
        expectedShape = Shape(
            "m 14.938 23.621 b 13.031 22.758 11.16 22.324 9.328 22.324 7.211 22.324 6.156 22.918 6.156 24.105 6.156 24.691 6.383 25.137 6.844 25.449 7.301 25.762 8.102 25.992 9.25 26.137 11.801 26.48 13.625 27.117 14.719 28.043 15.82 28.961 16.375 30.23 16.375 31.855 16.375 33.418 15.734 34.668 14.453 35.605 13.172 36.535 11.379 36.996 9.078 36.996 6.305 36.996 3.844 36.43 1.688 35.293 l 2.547 32.027 b 4.492 33.102 6.594 33.637 8.844 33.637 10.832 33.637 11.828 32.992 11.828 31.699 11.828 31.105 11.617 30.66 11.203 30.355 10.797 30.043 10 29.801 8.812 29.621 6.238 29.195 4.426 28.539 3.375 27.652 2.289 26.746 1.75 25.523 1.75 23.98 1.781 22.43 2.41 21.211 3.641 20.324 4.879 19.441 6.691 18.996 9.078 18.996 11.461 18.996 13.703 19.43 15.797 20.293 m 24.676 18.996 l 24.676 29.527 b 24.676 31.039 24.883 32.074 25.301 32.637 25.727 33.191 26.457 33.465 27.489 33.465 28.496 33.465 29.414 32.961 30.239 31.949 31.071 30.941 31.489 29.758 31.489 28.402 l 31.489 18.996 35.957 18.996 35.957 36.996 31.801 36.996 31.692 34.246 31.629 34.246 b 30.942 35.113 30.09 35.789 29.082 36.277 28.071 36.758 27.024 36.996 25.942 36.996 23.993 36.996 22.559 36.449 21.645 35.355 20.727 34.254 20.27 32.457 20.27 29.965 l 20.27 18.996"
        )
        expectedList = []

        expectedShape.map(lambda x, y: expectedList.extend([x, y]))

        def equal(x, y):
            nonlocal i
            check.almost_equal(x, expectedList[i], abs=max_deviation)
            check.almost_equal(y, expectedList[i + 1], abs=max_deviation)
            i += 2

        shape.map(equal)
    else:
        raise NotImplementedError<|MERGE_RESOLUTION|>--- conflicted
+++ resolved
@@ -21,41 +21,22 @@
 max_deviation = 3
 
 
-<<<<<<< HEAD
-def test_validate_timestamps():
-    with check.raises(ValueError):
-        timestamps.from_timestamps_file(
-            os.path.join(dir_path, "Ass", "timestamps_short.txt")
-=======
 def test_validate_timecodes():
     with pytest.raises(ValueError) as exc_info:
-        Timecode.from_timestamps_file(
+        timestamps.from_timestamps_file(
             os.path.join(dir_path, "Ass", "timecodes_short.txt")
->>>>>>> 8864055e
         )
     assert str(exc_info.value) == "Must have at least two timecodes to do anything useful."
 
-<<<<<<< HEAD
-    with check.raises(ValueError):
+    with pytest.raises(ValueError) as exc_info:
         timestamps.from_timestamps_file(
-            os.path.join(dir_path, "Ass", "timestamps_not_sorted.txt")
-=======
+            os.path.join(dir_path, "Ass", "timecodes_not_sorted.txt")
+        )
+    assert str(exc_info.value) == "Timecodes are not sorted."
+
     with pytest.raises(ValueError) as exc_info:
-        Timecode.from_timestamps_file(
-            os.path.join(dir_path, "Ass", "timecodes_not_sorted.txt")
->>>>>>> 8864055e
-        )
-    assert str(exc_info.value) == "Timecodes are not sorted."
-
-<<<<<<< HEAD
-    with check.raises(ValueError):
         timestamps.from_timestamps_file(
-            os.path.join(dir_path, "Ass", "timestamps_identical.txt")
-=======
-    with pytest.raises(ValueError) as exc_info:
-        Timecode.from_timestamps_file(
             os.path.join(dir_path, "Ass", "timecodes_identical.txt")
->>>>>>> 8864055e
         )
     assert str(exc_info.value) == "Timecodes are all identical."
 
