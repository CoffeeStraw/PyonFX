--- conflicted
+++ resolved
@@ -89,13 +89,9 @@
 
         # 2) Morph stage – shape morphs to text
         if morph_end > bounce_end:
-<<<<<<< HEAD
-            FU_morph = FrameUtility(int(bounce_end), int(morph_end), meta.timestamps)
-=======
             FU_morph = FrameUtility(
-                int(bounce_end), int(morph_end), meta.timestamps
-            )
->>>>>>> 74ea7c9b
+                int(bounce_end), int(morph_end), io.input_timestamps
+            )
             for s, e, i, n in FU_morph:
                 l.layer = 0
                 l.start_time = s
